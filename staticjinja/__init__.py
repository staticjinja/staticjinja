--- conflicted
+++ resolved
@@ -3,8 +3,4 @@
 
 from __future__ import absolute_import
 
-<<<<<<< HEAD
-from .staticjinja import Reloader, Renderer, make_renderer
-=======
-from .staticjinja import make_renderer, Reloader, Renderer
->>>>>>> 1fc0fb62
+from .staticjinja import make_renderer, Reloader, Renderer